--- conflicted
+++ resolved
@@ -20,13 +20,6 @@
 
 // Encryptor is an interface that provides encryption & decryption primitives
 type Encryptor interface {
-<<<<<<< HEAD
-	ConfiguredToEncrypt() bool
-	ConfiguredToRotate() bool
-	DecryptBytes(b []byte) ([]byte, error)
-	EncryptBytes(b []byte) ([]byte, error)
-	EncryptWithKey(b, k []byte) ([]byte, error)
-=======
 	// ConfiguredToEncrypt returns true if the encryptor is able to encrypt
 	ConfiguredToEncrypt() bool
 	// ConfiguredToRotate returns if primary and secondary keys are valid keys
@@ -38,7 +31,6 @@
 	// EncryptWithKey encrypts plaintext with the given key
 	EncryptWithKey(b, key []byte) ([]byte, error)
 	// RotateEncryption decrypts given byte array and then re-encrypts with the primary key
->>>>>>> 2e57a979
 	RotateEncryption(b []byte) ([]byte, error)
 }
 
@@ -51,15 +43,9 @@
 	secondaryKey []byte
 }
 
-<<<<<<< HEAD
-// EncryptBytes is the general purpose encryption function used to
-// return the encrypted versions of bytes.
-// EncryptBytes uses 256-bit AES-GCM. This both hides the content of
-=======
 // gcmEncrypt is the general purpose encryption function used to
 // return the encrypted versions of bytes.
 // gcmEncrypt uses 256-bit AES-GCM. This both hides the content of
->>>>>>> 2e57a979
 // the data and provides a check that it hasn't been altered. Output takes the form
 // `nonce|ciphertext|tag` where '|' indicates concatenation. It is a modified version of
 // https://github.com/gtank/cryptopasta/blob/1f550f6f2f69009f6ae57347c188e0a67cd4e500/encrypt.go#L37
@@ -83,13 +69,10 @@
 	return gcm.Seal(nonce, nonce, plaintext, nil), nil
 }
 
-<<<<<<< HEAD
-=======
 // gcmDecrypt decrypts data using 256-bit AES-GCM. This both hides the content of
 // the data and provides a check that it hasn't been altered. Expects input form
 // `nonce|ciphertext|tag` where '|' indicates concatenation. It is a modified version of
 // https://github.com/gtank/cryptopasta/blob/1f550f6f2f69009f6ae57347c188e0a67cd4e500/encrypt.go#L60
->>>>>>> 2e57a979
 func gcmDecrypt(ciphertext, key []byte) ([]byte, error) {
 	block, err := aes.NewCipher(key)
 	if err != nil {
@@ -120,25 +103,16 @@
 func (e encryptor) ConfiguredToEncrypt() bool {
 	return len(e.primaryKey) == validKeyLength
 }
-<<<<<<< HEAD
 
 func (e encryptor) ConfiguredToRotate() bool {
 	return len(e.primaryKey) == validKeyLength && len(e.secondaryKey) == validKeyLength
 }
 
-=======
-
-func (e encryptor) ConfiguredToRotate() bool {
-	return len(e.primaryKey) == validKeyLength && len(e.secondaryKey) == validKeyLength
-}
-
->>>>>>> 2e57a979
 // EncryptBytes encrypts the plaintext using the primaryKey of the encryptor. This
 // relies on the AES-GCM encryption defined in encrypt, within this package.
 func (e encryptor) EncryptBytes(plaintext []byte) (ciphertext []byte, err error) {
 	if len(e.primaryKey) < validKeyLength {
 		return nil, &EncryptionError{errors.New("primary key is unavailable")}
-<<<<<<< HEAD
 	}
 
 	return gcmEncrypt(plaintext, e.primaryKey)
@@ -147,11 +121,18 @@
 // DecryptBytes decrypts the plaintext using the primaryKey of the encryptor.
 // This relies on AES-GCM.
 func (e encryptor) DecryptBytes(ciphertext []byte) (plaintext []byte, err error) {
-	if len(e.primaryKey) < validKeyLength {
+	if len(e.primaryKey) < validKeyLength && len(e.secondaryKey) < validKeyLength {
 		return nil, &EncryptionError{errors.New("no valid keys available")}
 	}
 
-	return gcmDecrypt(ciphertext, e.primaryKey)
+	if plaintext, err = gcmDecrypt(ciphertext, e.primaryKey); err == nil {
+		return plaintext, nil
+	}
+	if plaintext, err = gcmDecrypt(ciphertext, e.secondaryKey); err == nil {
+		return plaintext, nil
+	}
+	return nil, &EncryptionError{err}
+
 }
 
 func (e encryptor) EncryptWithKey(plaintext, key []byte) ([]byte, error) {
@@ -165,50 +146,6 @@
 	if !e.ConfiguredToRotate() {
 		return nil, &EncryptionError{errors.New("key rotation not configured")}
 	}
-	plaintext, err := gcmDecrypt(ciphertext, e.primaryKey)
-	if err != nil { // perhaps it's already encrypted?
-		_, err = gcmDecrypt(ciphertext, e.secondaryKey)
-		if err == nil {
-			return ciphertext, nil
-		}
-		return ciphertext, err
-	}
-
-	return e.EncryptWithKey(plaintext, e.secondaryKey)
-=======
-	}
-
-	return gcmEncrypt(plaintext, e.primaryKey)
-}
-
-// DecryptBytes decrypts the plaintext using the primaryKey of the encryptor.
-// This relies on AES-GCM.
-func (e encryptor) DecryptBytes(ciphertext []byte) (plaintext []byte, err error) {
-	if len(e.primaryKey) < validKeyLength && len(e.secondaryKey) < validKeyLength {
-		return nil, &EncryptionError{errors.New("no valid keys available")}
-	}
-
-	if plaintext, err = gcmDecrypt(ciphertext, e.primaryKey); err == nil {
-		return plaintext, nil
-	}
-	if plaintext, err = gcmDecrypt(ciphertext, e.secondaryKey); err == nil {
-		return plaintext, nil
-	}
-	return nil, &EncryptionError{err}
-
-}
-
-func (e encryptor) EncryptWithKey(plaintext, key []byte) ([]byte, error) {
-	return gcmEncrypt(plaintext, key)
-}
-
-// RotateEncryption rotates the encryption on a ciphertext by
-// decrypting the byte array using the primaryKey, and then reencrypting
-// it using the secondaryKey.
-func (e encryptor) RotateEncryption(ciphertext []byte) ([]byte, error) {
-	if !e.ConfiguredToRotate() {
-		return nil, &EncryptionError{errors.New("key rotation not configured")}
-	}
 	// try previous key first
 	plaintext, err := gcmDecrypt(ciphertext, e.secondaryKey)
 	if err != nil {
@@ -220,7 +157,6 @@
 	}
 
 	return e.EncryptWithKey(plaintext, e.primaryKey)
->>>>>>> 2e57a979
 }
 
 // noOpEncryptor always returns original content and does no encryption or decryption.
@@ -246,11 +182,7 @@
 	return b, nil
 }
 
-<<<<<<< HEAD
-func (noOpEncryptor) EncryptWithKey(b, k []byte) ([]byte, error) {
-=======
 func (noOpEncryptor) EncryptWithKey(b, key []byte) ([]byte, error) {
->>>>>>> 2e57a979
 	return b, nil
 }
 
