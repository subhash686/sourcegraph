--- conflicted
+++ resolved
@@ -7,7 +7,7 @@
 import { Route } from 'react-router'
 import { BrowserRouter } from 'react-router-dom'
 import { combineLatest, from, Subscription, fromEvent, of, Subject } from 'rxjs'
-import { bufferCount, map, startWith, switchMap } from 'rxjs/operators'
+import { bufferCount, startWith, switchMap } from 'rxjs/operators'
 import { setLinkComponent } from '../../shared/src/components/Link'
 import {
     Controller as ExtensionsController,
@@ -53,11 +53,7 @@
 import { UserAreaHeaderNavItem } from './user/area/UserAreaHeader'
 import { UserSettingsAreaRoute } from './user/settings/UserSettingsArea'
 import { UserSettingsSidebarItems } from './user/settings/UserSettingsSidebar'
-<<<<<<< HEAD
-import { resolveVersionContext, parseSearchURL, resolveSearchContextSpecOrDefault } from './search'
-=======
 import { resolveVersionContext, parseSearchURL, getAvailableSearchContextSpecOrDefault } from './search'
->>>>>>> aedb0a4d
 import { KeyboardShortcutsProps } from './keyboardShortcuts/keyboardShortcuts'
 import { QueryState } from './search/helpers'
 import { RepoSettingsAreaRoute } from './repo/settings/RepoSettingsArea'
@@ -337,22 +333,6 @@
         )
 
         this.subscriptions.add(
-<<<<<<< HEAD
-=======
-            combineLatest([fetchAutoDefinedSearchContexts, fetchSearchContexts(10).pipe(map(({ nodes }) => nodes))])
-                .pipe(
-                    map(([autoDefinedSearchContexts, searchContexts]) => [
-                        ...autoDefinedSearchContexts,
-                        ...searchContexts,
-                    ])
-                )
-                .subscribe(contexts => {
-                    this.setState({ availableSearchContexts: contexts as ISearchContext[] })
-                })
-        )
-
-        this.subscriptions.add(
->>>>>>> aedb0a4d
             combineLatest([this.userRepositoriesUpdates, authenticatedUser])
                 .pipe(
                     switchMap(([, authenticatedUser]) =>
@@ -571,17 +551,10 @@
     private setSelectedSearchContextSpec = (spec: string): void => {
         const { defaultSearchContextSpec } = this.state
         this.subscriptions.add(
-<<<<<<< HEAD
-            resolveSearchContextSpecOrDefault({ spec, defaultSpec: defaultSearchContextSpec }).subscribe(
-                resolvedSearchContextSpec => {
-                    this.setState({ selectedSearchContextSpec: resolvedSearchContextSpec })
-                    localStorage.setItem(LAST_SEARCH_CONTEXT_KEY, resolvedSearchContextSpec)
-=======
             getAvailableSearchContextSpecOrDefault({ spec, defaultSpec: defaultSearchContextSpec }).subscribe(
                 availableSearchContextSpecOrDefault => {
                     this.setState({ selectedSearchContextSpec: availableSearchContextSpecOrDefault })
                     localStorage.setItem(LAST_SEARCH_CONTEXT_KEY, availableSearchContextSpecOrDefault)
->>>>>>> aedb0a4d
                 }
             )
         )
