--- conflicted
+++ resolved
@@ -68,25 +68,8 @@
 }
 
 const emptySearchContexts = {
-<<<<<<< HEAD
-    fetchAutoDefinedSearchContexts: of([]),
-    fetchSearchContexts: (
-        first: number,
-        query?: string,
-        after?: string | null
-    ): Observable<ListSearchContextsResult['searchContexts']> =>
-        of({
-            nodes: [],
-            pageInfo: {
-                endCursor: null,
-                hasNextPage: false,
-            },
-            totalCount: 0,
-        }),
-=======
     fetchAutoDefinedSearchContexts: mockFetchAutoDefinedSearchContexts(),
     fetchSearchContexts: mockFetchSearchContexts,
->>>>>>> 6d3546ea
 }
 
 add('default', () => <WebStory>{() => <SearchContextMenu {...defaultProps} />}</WebStory>, {})
