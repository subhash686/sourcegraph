import classNames from 'classnames'
import React, { useCallback, useEffect, useState } from 'react'
import { ButtonDropdown, DropdownMenu, DropdownToggle } from 'reactstrap'
<<<<<<< HEAD
import { isContextFilterInQuery, SearchContextProps } from '..'
=======
import { FilterType } from '../../../../shared/src/search/query/filters'
import { scanSearchQuery } from '../../../../shared/src/search/query/scanner'
import { SearchContextProps } from '..'
>>>>>>> 381e02b8
import { SearchContextMenu } from './SearchContextMenu'

export interface SearchContextDropdownProps extends Omit<SearchContextProps, 'showSearchContext'> {
    query: string
}

export const SearchContextDropdown: React.FunctionComponent<SearchContextDropdownProps> = props => {
    const { query, selectedSearchContextSpec } = props

    const [isOpen, setIsOpen] = useState(false)
    const toggleOpen = useCallback(() => setIsOpen(value => !value), [])
    const [isDisabled, setIsDisabled] = useState(false)

    // Disable the dropdown if the query contains a context filter
    useEffect(() => setIsDisabled(isContextFilterInQuery(query)), [query])

    return (
        <>
            <ButtonDropdown isOpen={isOpen} toggle={toggleOpen}>
                <DropdownToggle
                    className={classNames('search-context-dropdown__button', 'dropdown-toggle', {
                        'search-context-dropdown__button--open': isOpen,
                    })}
                    color="link"
                    disabled={isDisabled}
                    data-tooltip={isDisabled ? 'Overridden by query' : ''}
                >
                    <code className="search-context-dropdown__button-content">
                        <span className="search-filter-keyword">context:</span>
                        {selectedSearchContextSpec.startsWith('@') ? (
                            <>
                                <span className="search-keyword">@</span>
                                {selectedSearchContextSpec.slice(1)}
                            </>
                        ) : (
                            selectedSearchContextSpec
                        )}
                    </code>
                </DropdownToggle>
                <DropdownMenu>
<<<<<<< HEAD
                    <SearchContextMenu {...props} />
=======
                    <SearchContextMenu {...props} closeMenu={toggleOpen} />
>>>>>>> 381e02b8
                </DropdownMenu>
            </ButtonDropdown>
            <div className="search-context-dropdown__separator" />
        </>
    )
}<|MERGE_RESOLUTION|>--- conflicted
+++ resolved
@@ -1,13 +1,7 @@
 import classNames from 'classnames'
 import React, { useCallback, useEffect, useState } from 'react'
 import { ButtonDropdown, DropdownMenu, DropdownToggle } from 'reactstrap'
-<<<<<<< HEAD
 import { isContextFilterInQuery, SearchContextProps } from '..'
-=======
-import { FilterType } from '../../../../shared/src/search/query/filters'
-import { scanSearchQuery } from '../../../../shared/src/search/query/scanner'
-import { SearchContextProps } from '..'
->>>>>>> 381e02b8
 import { SearchContextMenu } from './SearchContextMenu'
 
 export interface SearchContextDropdownProps extends Omit<SearchContextProps, 'showSearchContext'> {
@@ -48,11 +42,7 @@
                     </code>
                 </DropdownToggle>
                 <DropdownMenu>
-<<<<<<< HEAD
-                    <SearchContextMenu {...props} />
-=======
                     <SearchContextMenu {...props} closeMenu={toggleOpen} />
->>>>>>> 381e02b8
                 </DropdownMenu>
             </ButtonDropdown>
             <div className="search-context-dropdown__separator" />
