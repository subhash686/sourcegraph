import classNames from 'classnames'
import React, { useCallback } from 'react'
import { useHistory } from 'react-router'
import StickyBox from 'react-sticky-box'

import { Filter } from '@sourcegraph/shared/src/search/stream'
import { VersionContextProps } from '@sourcegraph/shared/src/search/util'
import { SettingsCascadeProps } from '@sourcegraph/shared/src/settings/settings'
import { TelemetryProps } from '@sourcegraph/shared/src/telemetry/telemetryService'

import { CaseSensitivityProps, PatternTypeProps, SearchContextProps } from '../..'
import { AuthenticatedUser } from '../../../auth'
import { FeatureFlagProps } from '../../../featureFlags/featureFlags'
import { submitSearch, toggleSearchFilter } from '../../helpers'

import { getDynamicFilterLinks, getRepoFilterLinks, getSearchSnippetLinks } from './FilterLink'
import { getQuickLinks } from './QuickLink'
import styles from './SearchSidebar.module.scss'
import { SearchSidebarSection } from './SearchSidebarSection'
import { getSearchTypeLinks } from './SearchTypeLink'

export interface SearchSidebarProps
    extends Omit<PatternTypeProps, 'setPatternType'>,
        Omit<CaseSensitivityProps, 'setCaseSensitivity'>,
        VersionContextProps,
        Pick<SearchContextProps, 'selectedSearchContextSpec'>,
        SettingsCascadeProps,
        TelemetryProps,
        FeatureFlagProps {
    authenticatedUser: AuthenticatedUser | null
    query: string
    filters?: Filter[]
    className?: string
}

export const SearchSidebar: React.FunctionComponent<SearchSidebarProps> = props => {
    const history = useHistory()

    const onFilterClicked = useCallback(
        (value: string) => {
            const newQuery = toggleSearchFilter(props.query, value)
            submitSearch({ ...props, query: newQuery, source: 'filter', history })
        },
        [history, props]
    )

    const onDynamicFilterClicked = useCallback(
        (value: string) => {
            props.telemetryService.log('DynamicFilterClicked', {
                search_filter: { value },
            })

            onFilterClicked(value)
        },
        [onFilterClicked, props.telemetryService]
    )

    const onSnippetClicked = useCallback(
        (value: string) => {
            props.telemetryService.log('SearchSnippetClicked')
            onFilterClicked(value)
        },
        [onFilterClicked, props.telemetryService]
    )

    const onSearchSnippetsCtaLinkClick = useCallback(() => {
        props.telemetryService.log('SignUpPLGSnippet_1_Search')
    }, [props.telemetryService])

    const showSnippetsCtaLink = !props.authenticatedUser && props.featureFlags.get('w0-signup-optimisation')

    return (
        <div className={classNames(styles.searchSidebar, props.className)}>
            <StickyBox className={styles.searchSidebarStickyBox}>
                <SearchSidebarSection className={styles.searchSidebarItem} header="Search types">
                    {getSearchTypeLinks(props)}
                </SearchSidebarSection>
                <SearchSidebarSection className={styles.searchSidebarItem} header="Dynamic filters">
                    {getDynamicFilterLinks(props.filters, onDynamicFilterClicked)}
                </SearchSidebarSection>
                <SearchSidebarSection className={styles.searchSidebarItem} header="Repositories" showSearch={true}>
                    {getRepoFilterLinks(props.filters, onDynamicFilterClicked)}
                </SearchSidebarSection>
<<<<<<< HEAD
                <SearchSidebarSection
                    className={styles.searchSidebarItem}
                    header="Search snippets"
                    ctaLinkText={showSnippetsCtaLink ? 'Sign up to create code snippets' : undefined}
                    ctaLinkTo={
                        showSnippetsCtaLink
                            ? `/sign-up?src=Snippet&returnTo=${encodeURIComponent('/user/settings')}`
                            : undefined
                    }
                    onCtaLinkClick={onSearchSnippetsCtaLinkClick}
                >
                    {getSearchScopeLinks(props.settingsCascade, onFilterClicked)}
=======
                <SearchSidebarSection className={styles.searchSidebarItem} header="Search snippets">
                    {getSearchSnippetLinks(props.settingsCascade, onSnippetClicked)}
>>>>>>> 6154ce5b
                </SearchSidebarSection>
                <SearchSidebarSection className={styles.searchSidebarItem} header="Quicklinks">
                    {getQuickLinks(props.settingsCascade)}
                </SearchSidebarSection>
            </StickyBox>
        </div>
    )
}<|MERGE_RESOLUTION|>--- conflicted
+++ resolved
@@ -81,7 +81,6 @@
                 <SearchSidebarSection className={styles.searchSidebarItem} header="Repositories" showSearch={true}>
                     {getRepoFilterLinks(props.filters, onDynamicFilterClicked)}
                 </SearchSidebarSection>
-<<<<<<< HEAD
                 <SearchSidebarSection
                     className={styles.searchSidebarItem}
                     header="Search snippets"
@@ -93,11 +92,7 @@
                     }
                     onCtaLinkClick={onSearchSnippetsCtaLinkClick}
                 >
-                    {getSearchScopeLinks(props.settingsCascade, onFilterClicked)}
-=======
-                <SearchSidebarSection className={styles.searchSidebarItem} header="Search snippets">
                     {getSearchSnippetLinks(props.settingsCascade, onSnippetClicked)}
->>>>>>> 6154ce5b
                 </SearchSidebarSection>
                 <SearchSidebarSection className={styles.searchSidebarItem} header="Quicklinks">
                     {getQuickLinks(props.settingsCascade)}
