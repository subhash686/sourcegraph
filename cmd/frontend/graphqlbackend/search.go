--- conflicted
+++ resolved
@@ -111,32 +111,19 @@
 	}
 
 	return &searchResolver{
-<<<<<<< HEAD
-		query:             queryInfo,
-		originalQuery:     args.Query,
-		versionContext:    args.VersionContext,
-		searchContextSpec: args.SearchContextSpec,
-		userSettings:      settings,
-		pagination:        pagination,
-		patternType:       searchType,
-		zoekt:             search.Indexed(),
-		searcherURLs:      search.SearcherURLs(),
-		reposMu:           &sync.Mutex{},
-		resolved:          &searchrepos.Resolved{},
-=======
 		SearchInputs: &SearchInputs{
-			Query:          queryInfo,
-			OriginalQuery:  args.Query,
-			VersionContext: args.VersionContext,
-			UserSettings:   settings,
-			Pagination:     pagination,
-			PatternType:    searchType,
+			Query:             queryInfo,
+			OriginalQuery:     args.Query,
+			VersionContext:    args.VersionContext,
+			SearchContextSpec: args.SearchContextSpec,
+			UserSettings:      settings,
+			Pagination:        pagination,
+			PatternType:       searchType,
 		},
 		zoekt:        search.Indexed(),
 		searcherURLs: search.SearcherURLs(),
 		reposMu:      &sync.Mutex{},
 		resolved:     &searchrepos.Resolved{},
->>>>>>> 2a94b939
 	}, nil
 }
 
@@ -256,27 +243,18 @@
 
 // SearchInputs contains fields we set before kicking off search.
 type SearchInputs struct {
-	Query          query.QueryInfo       // the query, either containing and/or expressions or otherwise ordinary
-	OriginalQuery  string                // the raw string of the original search query
-	Pagination     *searchPaginationInfo // pagination information, or nil if the request is not paginated.
-	PatternType    query.SearchType
-	VersionContext *string
-	UserSettings   *schema.Settings
+	Query             query.QueryInfo       // the query, either containing and/or expressions or otherwise ordinary
+	OriginalQuery     string                // the raw string of the original search query
+	Pagination        *searchPaginationInfo // pagination information, or nil if the request is not paginated.
+	PatternType       query.SearchType
+	VersionContext    *string
+	SearchContextSpec *string
+	UserSettings      *schema.Settings
 }
 
 // searchResolver is a resolver for the GraphQL type `Search`
 type searchResolver struct {
-<<<<<<< HEAD
-	query               query.QueryInfo       // the query, either containing and/or expressions or otherwise ordinary
-	originalQuery       string                // the raw string of the original search query
-	pagination          *searchPaginationInfo // pagination information, or nil if the request is not paginated.
-	patternType         query.SearchType
-	searchContextSpec   *string
-	versionContext      *string
-	userSettings        *schema.Settings
-=======
 	*SearchInputs
->>>>>>> 2a94b939
 	invalidateRepoCache bool // if true, invalidates the repo cache when evaluating search subexpressions.
 
 	// resultChannel if non-nil will send all results we receive down it. See
@@ -489,8 +467,8 @@
 		versionContextName = *r.VersionContext
 	}
 	var searchContextSpec string
-	if r.searchContextSpec != nil {
-		searchContextSpec = *r.searchContextSpec
+	if r.SearchContextSpec != nil {
+		searchContextSpec = *r.SearchContextSpec
 	}
 
 	tr.LazyPrintf("resolveRepositories - start")
@@ -508,13 +486,9 @@
 		OnlyPrivate:        visibility == query.Private,
 		OnlyPublic:         visibility == query.Public,
 		CommitAfter:        commitAfter,
-<<<<<<< HEAD
-		Query:              r.query,
+		Query:              r.Query,
 		DefaultReposFunc:   database.GlobalDefaultRepos.List,
 		Zoekt:              r.zoekt,
-=======
-		Query:              r.Query,
->>>>>>> 2a94b939
 	}
 	resolved, err := searchrepos.ResolveRepositories(ctx, options)
 	tr.LazyPrintf("resolveRepositories - done")
